<?php

declare(strict_types=1);
/**
 * Copyright (c) The Magic , Distributed under the software license
 */

namespace Dtyq\SuperMagic\Application\SuperAgent\Service;

use App\Domain\Contact\Service\MagicUserDomainService;
use Hyperf\HttpServer\Contract\RequestInterface;
use Hyperf\Logger\LoggerFactory;
use Psr\Log\LoggerInterface;
use App\Application\Kernel\SuperPermissionEnum;
use App\Infrastructure\Util\Auth\PermissionChecker;

class ConfigAppService
{
    private LoggerInterface $logger;

    public function __construct(
        LoggerFactory $loggerFactory,
        private readonly RequestInterface $request,
        protected MagicUserDomainService $userDomainService,
    ) {
        $this->logger = $loggerFactory->get('config');
    }

    /**
     * 检查是否应该重定向到SuperMagic页面.
     *
     * @param mixed $userAuthorization
     * @return array 配置结果
     */
    public function shouldRedirectToSuperMagic($userAuthorization): array
    {
<<<<<<< HEAD
        // 获取部署ID
        $deploymentId = config('super-magic.sandbox.deployment_id', '');
=======
        $userId = $userAuthorization->getId();
        $organizationCode = $userAuthorization->getOrganizationCode();

     
      
        $shouldRedirect = true;
        
        $isOrganizationAdmin=false;
        $isInviteUser=false;
        $isSuperMagicBoardManager=false;
        $isSuperMagicBoardOperator=false;

        $userPhoneNumber = $this->userDomainService->getUserPhoneByUserId($userId);
        // 检查是否是组织拥有者或者管理员
        if (class_exists(PermissionChecker::class) ){
            $permissionChecker = make(PermissionChecker::class);
            $isOrganizationAdmin = $permissionChecker->isOrganizationAdmin($organizationCode, $userPhoneNumber);
>>>>>>> 866d6762

            // 检查是否是邀请用户
            $isInviteUser = PermissionChecker::mobileHasPermission($userPhoneNumber, SuperPermissionEnum::SUPER_INVITE_USER);
           

            // 检查是否是超级麦吉看板管理人员
            $isSuperMagicBoardManager = PermissionChecker::mobileHasPermission($userPhoneNumber, SuperPermissionEnum::SUPER_MAGIC_BOARD_ADMIN);

            // 检查是否是超级麦吉看板运营人员
            $isSuperMagicBoardOperator = PermissionChecker::mobileHasPermission($userPhoneNumber, SuperPermissionEnum::SUPER_MAGIC_BOARD_OPERATOR);
        }

        $this->logger->info('检查是否是特定用户', [
            'isOrganizationAdmin' => $isOrganizationAdmin,
            'isInviteUser' => $isInviteUser,
            'isSuperMagicBoardManager' => $isSuperMagicBoardManager,
            'isSuperMagicBoardOperator' => $isSuperMagicBoardOperator,
        ]);

        if (!$isOrganizationAdmin && !$isInviteUser && !$isSuperMagicBoardManager && !$isSuperMagicBoardOperator) {
            // 根据header 判断返回中文还是英文
            $shouldRedirect = false;
        }

           // 获取部署ID
        $deploymentId = env('DEPLOYMENT_ID', '');

        // // 特定的部署ID列表，这些ID应该重定向到SuperMagic
        //$redirectDeploymentIds = ['a2503897', 'a1565492'];

        // // 特定的组织编码列表，这些组织编码不应该重定向到SuperMagic
        //$excludedOrganizationCodes = ['41036eed2c3ada9fb8460883fcebba81', 'e43290d104d9a20c5589eb3d81c6b440'];

        // // 首先检查组织编码是否在排除列表中
        if ($isOrganizationAdmin && in_array($deploymentId, $redirectDeploymentIds, true)) {
            $shouldRedirect = true;
        } 

        $this->logger->info('检查是否重定向到SuperMagic', [
            'deployment_id' => $deploymentId,
            'organization_code' => $organizationCode,
            'should_redirect' => $shouldRedirect,
        ]);

        return [
            'should_redirect' => $shouldRedirect,
            'deployment_id' => $deploymentId,
            'organization_code' => $organizationCode,
        ];
    }
}
<|MERGE_RESOLUTION|>--- conflicted
+++ resolved
@@ -34,10 +34,8 @@
      */
     public function shouldRedirectToSuperMagic($userAuthorization): array
     {
-<<<<<<< HEAD
         // 获取部署ID
         $deploymentId = config('super-magic.sandbox.deployment_id', '');
-=======
         $userId = $userAuthorization->getId();
         $organizationCode = $userAuthorization->getOrganizationCode();
 
@@ -55,7 +53,6 @@
         if (class_exists(PermissionChecker::class) ){
             $permissionChecker = make(PermissionChecker::class);
             $isOrganizationAdmin = $permissionChecker->isOrganizationAdmin($organizationCode, $userPhoneNumber);
->>>>>>> 866d6762
 
             // 检查是否是邀请用户
             $isInviteUser = PermissionChecker::mobileHasPermission($userPhoneNumber, SuperPermissionEnum::SUPER_INVITE_USER);
