<?php

declare(strict_types=1);
/**
 * Copyright (c) The Magic , Distributed under the software license
 */

namespace Dtyq\SuperMagic\Application\SuperAgent\Service;

use App\Domain\Contact\Service\MagicUserDomainService;
use Hyperf\HttpServer\Contract\RequestInterface;
use Hyperf\Logger\LoggerFactory;
use Psr\Log\LoggerInterface;
use App\Application\Kernel\SuperPermissionEnum;
use App\Infrastructure\Util\Auth\PermissionChecker;

class ConfigAppService
{
    private LoggerInterface $logger;

    public function __construct(
        LoggerFactory $loggerFactory,
        private readonly RequestInterface $request,
        protected MagicUserDomainService $userDomainService,
    ) {
        $this->logger = $loggerFactory->get('config');
    }

    /**
     * 检查是否应该重定向到SuperMagic页面.
     *
     * @param mixed $userAuthorization
     * @return array 配置结果
     */
    public function shouldRedirectToSuperMagic($userAuthorization): array
    {
        // 获取部署ID
        $deploymentId = config('super-magic.sandbox.deployment_id', '');
        $userId = $userAuthorization->getId();
        $organizationCode = $userAuthorization->getOrganizationCode();
<<<<<<< HEAD

     
      
        $shouldRedirect = true;
        
        $isOrganizationAdmin=false;
        $isInviteUser=false;
        $isSuperMagicBoardManager=false;
        $isSuperMagicBoardOperator=false;

        $userPhoneNumber = $this->userDomainService->getUserPhoneByUserId($userId);
        // 检查是否是组织拥有者或者管理员
        if (class_exists(PermissionChecker::class) ){
            $permissionChecker = make(PermissionChecker::class);
            $isOrganizationAdmin = $permissionChecker->isOrganizationAdmin($organizationCode, $userPhoneNumber);

            // 检查是否是邀请用户
            $isInviteUser = PermissionChecker::mobileHasPermission($userPhoneNumber, SuperPermissionEnum::SUPER_INVITE_USER);
           

            // 检查是否是超级麦吉看板管理人员
            $isSuperMagicBoardManager = PermissionChecker::mobileHasPermission($userPhoneNumber, SuperPermissionEnum::SUPER_MAGIC_BOARD_ADMIN);

            // 检查是否是超级麦吉看板运营人员
            $isSuperMagicBoardOperator = PermissionChecker::mobileHasPermission($userPhoneNumber, SuperPermissionEnum::SUPER_MAGIC_BOARD_OPERATOR);
        }

        $this->logger->info('检查是否是特定用户', [
            'isOrganizationAdmin' => $isOrganizationAdmin,
            'isInviteUser' => $isInviteUser,
            'isSuperMagicBoardManager' => $isSuperMagicBoardManager,
            'isSuperMagicBoardOperator' => $isSuperMagicBoardOperator,
        ]);

        if (!$isOrganizationAdmin && !$isInviteUser && !$isSuperMagicBoardManager && !$isSuperMagicBoardOperator) {
            // 根据header 判断返回中文还是英文
            $shouldRedirect = false;
        }

           // 获取部署ID
        $deploymentId = env('DEPLOYMENT_ID', '');

=======

     
      
        $shouldRedirect = true;
        
        $isOrganizationAdmin=false;
        $isInviteUser=false;
        $isSuperMagicBoardManager=false;
        $isSuperMagicBoardOperator=false;

        $userPhoneNumber = $this->userDomainService->getUserPhoneByUserId($userId);
        // 检查是否是组织拥有者或者管理员
        if (class_exists(PermissionChecker::class) ){
            $permissionChecker = make(PermissionChecker::class);
            $isOrganizationAdmin = $permissionChecker->isOrganizationAdmin($organizationCode, $userPhoneNumber);

            // 检查是否是邀请用户
            $isInviteUser = PermissionChecker::mobileHasPermission($userPhoneNumber, SuperPermissionEnum::SUPER_INVITE_USER);
           

            // 检查是否是超级麦吉看板管理人员
            $isSuperMagicBoardManager = PermissionChecker::mobileHasPermission($userPhoneNumber, SuperPermissionEnum::SUPER_MAGIC_BOARD_ADMIN);

            // 检查是否是超级麦吉看板运营人员
            $isSuperMagicBoardOperator = PermissionChecker::mobileHasPermission($userPhoneNumber, SuperPermissionEnum::SUPER_MAGIC_BOARD_OPERATOR);
        }

        $this->logger->info('检查是否是特定用户', [
            'isOrganizationAdmin' => $isOrganizationAdmin,
            'isInviteUser' => $isInviteUser,
            'isSuperMagicBoardManager' => $isSuperMagicBoardManager,
            'isSuperMagicBoardOperator' => $isSuperMagicBoardOperator,
        ]);

        if (!$isOrganizationAdmin && !$isInviteUser && !$isSuperMagicBoardManager && !$isSuperMagicBoardOperator) {
            // 根据header 判断返回中文还是英文
            $shouldRedirect = false;
        }

>>>>>>> 95eb7ec7
        // // 特定的部署ID列表，这些ID应该重定向到SuperMagic
        $redirectDeploymentIds = ['a2503897', 'a1565492'];

        // // 特定的组织编码列表，这些组织编码不应该重定向到SuperMagic
        //$excludedOrganizationCodes = ['41036eed2c3ada9fb8460883fcebba81', 'e43290d104d9a20c5589eb3d81c6b440'];

        // // 首先检查组织编码是否在排除列表中
        if ($isOrganizationAdmin && in_array($deploymentId, $redirectDeploymentIds, true)) {
            $shouldRedirect = true;
        }else{
            $shouldRedirect = false;
        }

        $this->logger->info('检查是否重定向到SuperMagic', [
            'deployment_id' => $deploymentId,
            'organization_code' => $organizationCode,
            'should_redirect' => $shouldRedirect,
        ]);

        return [
            'should_redirect' => $shouldRedirect,
            'deployment_id' => $deploymentId,
            'organization_code' => $organizationCode,
        ];
    }
}
<|MERGE_RESOLUTION|>--- conflicted
+++ resolved
@@ -38,7 +38,6 @@
         $deploymentId = config('super-magic.sandbox.deployment_id', '');
         $userId = $userAuthorization->getId();
         $organizationCode = $userAuthorization->getOrganizationCode();
-<<<<<<< HEAD
 
      
       
@@ -78,50 +77,6 @@
             $shouldRedirect = false;
         }
 
-           // 获取部署ID
-        $deploymentId = env('DEPLOYMENT_ID', '');
-
-=======
-
-     
-      
-        $shouldRedirect = true;
-        
-        $isOrganizationAdmin=false;
-        $isInviteUser=false;
-        $isSuperMagicBoardManager=false;
-        $isSuperMagicBoardOperator=false;
-
-        $userPhoneNumber = $this->userDomainService->getUserPhoneByUserId($userId);
-        // 检查是否是组织拥有者或者管理员
-        if (class_exists(PermissionChecker::class) ){
-            $permissionChecker = make(PermissionChecker::class);
-            $isOrganizationAdmin = $permissionChecker->isOrganizationAdmin($organizationCode, $userPhoneNumber);
-
-            // 检查是否是邀请用户
-            $isInviteUser = PermissionChecker::mobileHasPermission($userPhoneNumber, SuperPermissionEnum::SUPER_INVITE_USER);
-           
-
-            // 检查是否是超级麦吉看板管理人员
-            $isSuperMagicBoardManager = PermissionChecker::mobileHasPermission($userPhoneNumber, SuperPermissionEnum::SUPER_MAGIC_BOARD_ADMIN);
-
-            // 检查是否是超级麦吉看板运营人员
-            $isSuperMagicBoardOperator = PermissionChecker::mobileHasPermission($userPhoneNumber, SuperPermissionEnum::SUPER_MAGIC_BOARD_OPERATOR);
-        }
-
-        $this->logger->info('检查是否是特定用户', [
-            'isOrganizationAdmin' => $isOrganizationAdmin,
-            'isInviteUser' => $isInviteUser,
-            'isSuperMagicBoardManager' => $isSuperMagicBoardManager,
-            'isSuperMagicBoardOperator' => $isSuperMagicBoardOperator,
-        ]);
-
-        if (!$isOrganizationAdmin && !$isInviteUser && !$isSuperMagicBoardManager && !$isSuperMagicBoardOperator) {
-            // 根据header 判断返回中文还是英文
-            $shouldRedirect = false;
-        }
-
->>>>>>> 95eb7ec7
         // // 特定的部署ID列表，这些ID应该重定向到SuperMagic
         $redirectDeploymentIds = ['a2503897', 'a1565492'];
 
