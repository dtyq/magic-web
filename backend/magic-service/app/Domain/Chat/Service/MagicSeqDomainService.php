--- conflicted
+++ resolved
@@ -33,10 +33,6 @@
 use App\Interfaces\Authorization\Web\MagicUserAuthorization;
 use App\Interfaces\Chat\Assembler\SeqAssembler;
 use Hyperf\Codec\Json;
-<<<<<<< HEAD
-=======
-use Hyperf\Context\ApplicationContext;
->>>>>>> b3e3305f
 use Hyperf\Coroutine\Coroutine;
 use RuntimeException;
 use Throwable;
@@ -166,13 +162,9 @@
                 try {
                     # ai 发送已读回执
                     $this->aiSendReadStatusChangeReceipt($selfSeqEntity, $userEntity);
-                    if (SpecialAICode::isValid($aiAccountEntity->getAiCode())) {
-                        $this->pushAgentMessage(SpecialAICode::from($aiAccountEntity->getAiCode()), $aiAccountEntity, $userEntity, $senderUserEntity, $selfSeqEntity, $messageEntity);
-                    } else {
-                        # 调用 flow
-                        // todo 可以做 优化flow响应成功率: 同步等待flow执行,细致判断,对于本seq_id,上次flow的响应是否超时,如果是,直接丢弃,不再发给flow
-                        $this->userCallFlow($aiAccountEntity, $userEntity, $senderUserEntity, $selfSeqEntity);
-                    }
+                    # 调用 flow
+                    // todo 可以做 优化flow响应成功率: 同步等待flow执行,细致判断,对于本seq_id,上次flow的响应是否超时,如果是,直接丢弃,不再发给flow
+                    $this->userCallFlow($aiAccountEntity, $userEntity, $senderUserEntity, $selfSeqEntity);
                 } catch (Throwable $throwable) {
                     $this->logger->error('UserCallAgentEventError', [
                         'message' => $throwable->getMessage(),
@@ -288,29 +280,6 @@
         $messageDTO->setUpdatedAt($time);
         $messageDTO->setDeletedAt(null);
         return $messageDTO;
-    }
-
-    private function pushAgentMessage(SpecialAICode $aiCode, AccountEntity $agentAccountEntity, MagicUserEntity $agentUserEntity, MagicUserEntity $senderUserEntity, MagicSeqEntity $seqEntity, MagicMessageEntity $messageEntity): void
-    {
-        // 创建事件对象
-        $event = new SpecialAgentEvent(
-            $agentAccountEntity,
-            $agentUserEntity,
-            $senderUserEntity,
-            $seqEntity,
-            $messageEntity
-        );
-
-        // 通过依赖注入获取服务
-        $specialAgentService = ApplicationContext::getContainer()->get(SpecialAgentService::class);
-
-        // 处理事件，传入 aiCode，使用 value 属性获取字符串值
-        $result = $specialAgentService->handleSpecialAgentEvent($event, $aiCode->value);
-
-        // 如果失败，记录警告日志
-        if (! $result) {
-            $this->logger->warning('Failed to process agent message: ' . $aiCode->value);
-        }
     }
 
     /**
