--- conflicted
+++ resolved
@@ -7,11 +7,7 @@
 
 namespace App\Application\Chat\Event\Subscribe\Agent;
 
-<<<<<<< HEAD
-use App\Application\Chat\Service\Agent\UserCallAgentManager;
-=======
 use App\Domain\Chat\Event\Agent\AgentExecuteInterface;
->>>>>>> 5ef0fa90
 use App\Domain\Chat\Event\Agent\UserCallAgentEvent;
 use Hyperf\Event\Annotation\Listener;
 use Hyperf\Event\Contract\ListenerInterface;
@@ -24,13 +20,13 @@
 {
     protected LoggerInterface $logger;
 
-    protected UserCallAgentManager $userCallAgentManager;
+    protected ContainerInterface $container;
 
     public function __construct(
         ContainerInterface $container,
     ) {
+        $this->container = $container;
         $this->logger = $container->get(LoggerFactory::class)->get(static::class);
-        $this->userCallAgentManager = $container->get(UserCallAgentManager::class);
     }
 
     public function listen(): array
@@ -42,17 +38,7 @@
 
     public function process(object $event): void
     {
-<<<<<<< HEAD
-        /** @var UserCallAgentEvent $event */
-        if (! $event instanceof UserCallAgentEvent) {
-            return;
-        }
-
-        // 委托给管理器处理
-        $this->userCallAgentManager->process($event);
-=======
         /* @var UserCallAgentEvent $event */
         di(AgentExecuteInterface::class)->agentExecEvent($event);
->>>>>>> 5ef0fa90
     }
 }