--- conflicted
+++ resolved
@@ -30,32 +30,20 @@
     private LoggerInterface $logger;
 
     public function __construct(
-        protected MagicAgentAppService $magicAgentAppService,
-        protected MagicAgentDomainService $magicAgentDomainService,
-        protected MagicUserDomainService $magicUserDomainService,
+        protected MagicAgentAppService           $magicAgentAppService,
+        protected MagicAgentDomainService        $magicAgentDomainService,
+        protected MagicUserDomainService         $magicUserDomainService,
         protected MagicAgentVersionDomainService $magicAgentVersionDomainService,
-        protected MagicUserAuthorization $magicUserAuthorization,
-        protected MagicAccountAppService $magicAccountAppService,
-    ) {
+        protected MagicUserAuthorization         $magicUserAuthorization,
+        protected MagicAccountAppService         $magicAccountAppService,
+    )
+    {
         $this->logger = di(LoggerFactory::class)->get(get_class($this));
     }
 
     public function consumeMessage($data, AMQPMessage $message): Result
     {
         try {
-<<<<<<< HEAD
-            $data['user_entity']['user_type'] = UserType::tryFrom($data['user_entity']['user_type']);
-            $data['user_entity']['status'] = UserStatus::tryFrom($data['user_entity']['status']);
-            $data['user_entity']['like_num'] = (int) $data['user_entity']['like_num'];
-            /** @var MagicUserEntity $userEntity */
-            $userEntity = new MagicUserEntity($data['user_entity']);
-            /** @var array<string> $defaultConversationAICodes */
-            $defaultConversationAICodes = $data['default_conversation_ai_codes'];
-            // 先批量注册，防止组织下没有该助理用户.
-            $this->batchAiRegister($userEntity, $defaultConversationAICodes);
-            // 初始化默认会话
-            $this->magicAgentAppService->initDefaultAssistantConversation($userEntity, $defaultConversationAICodes);
-=======
 //            $data['user_entity']['user_type'] = UserType::tryFrom($data['user_entity']['user_type']);
 //            $data['user_entity']['status'] = UserStatus::tryFrom($data['user_entity']['status']);
 //            $data['user_entity']['like_num'] = (int)$data['user_entity']['like_num'];
@@ -67,8 +55,8 @@
 //            $this->batchAiRegister($userEntity, $defaultConversationAICodes);
 //            // 初始化默认会话
 //            $this->magicAgentAppService->initDefaultAssistantConversation($userEntity, $defaultConversationAICodes);
->>>>>>> eb07b411
         } catch (Throwable) {
+
         } finally {
             return Result::ACK;
         }
