--- conflicted
+++ resolved
@@ -58,10 +58,6 @@
         // 这里具有优先级的顺序来覆盖配置,后续统一迁移到管理后台
         $this->loadEnvModels();
         // 屏蔽 flow model的加载，使用 ApiModels 平替
-<<<<<<< HEAD
-        // $this->loadFlowModels();
-=======
->>>>>>> f436fe18
         $this->loadApiModels();
     }
 
@@ -110,11 +106,7 @@
             return $odinModel->getModel();
         }
         // 最后一次尝试，从被预加载的模型中获取。注意，被预加载的模型是即将被废弃，后续需要迁移到管理后台
-<<<<<<< HEAD
-        return $this->getChatModel(strtolower($model));
-=======
         return $this->getChatModel($model);
->>>>>>> f436fe18
     }
 
     /**
@@ -128,11 +120,7 @@
         if ($odinModel) {
             return $odinModel->getModel();
         }
-<<<<<<< HEAD
-        return $this->getEmbeddingModel(strtolower($model));
-=======
         return $this->getEmbeddingModel($model);
->>>>>>> f436fe18
     }
 
     /**
@@ -222,9 +210,8 @@
          * @var AbstractModel $model
          */
         foreach ($this->models['chat'] as $name => $model) {
-            $key = strtolower($name);
-            $this->attributes[$key] = new OdinModelAttributes(
-                key: $key,
+            $this->attributes[$name] = new OdinModelAttributes(
+                key: $name,
                 name: $name,
                 label: $name,
                 icon: '',
@@ -233,13 +220,12 @@
                 owner: 'MagicOdin',
             );
             $this->logger->info('EnvModelRegister', [
-                'key' => $key,
+                'key' => $name,
                 'model' => $model->getModelName(),
                 'implementation' => get_class($model),
             ]);
         }
         foreach ($this->models['embedding'] as $name => $model) {
-            $name = strtolower($name);
             $this->attributes[$name] = new OdinModelAttributes(
                 key: $name,
                 name: $name,
@@ -262,18 +248,10 @@
     {
         $modelConfigs = di(ModelConfigDomainService::class)->getByModels(['all']);
         foreach ($modelConfigs as $modelConfig) {
-<<<<<<< HEAD
-            $embedding = str_contains($modelConfig->getModel(), 'embedding');
-            // 为了兼容，同时注册 model 和 label。
-            // 将 odin 需要的 key 转为小写，对外展示值不变。
-            $modelEndpointId = strtolower($modelConfig->getModel());
-            $modelType = strtolower($modelConfig->getName());
-=======
             // 为了兼容，同时注册 model 和 label。
             $modelEndpointId = $modelConfig->getModel();
             $modelType = $modelConfig->getName();
             $embedding = str_contains($modelEndpointId, 'embedding');
->>>>>>> f436fe18
             try {
                 $item = [
                     'model' => $modelEndpointId,
@@ -294,13 +272,8 @@
                     key: $modelEndpointId,
                     attributes: new OdinModelAttributes(
                         key: $modelEndpointId,
-<<<<<<< HEAD
-                        name: $modelConfig->getName(),
-                        label: $modelConfig->getName(),
-=======
                         name: $modelType,
                         label: $modelType,
->>>>>>> f436fe18
                         icon: '',
                         tags: [['type' => 1, 'value' => 'MagicAI']],
                         createdAt: $modelConfig->getCreatedAt(),
@@ -309,25 +282,15 @@
                 );
                 $this->logger->info('ApiModelRegister', [
                     'key' => $modelEndpointId,
-<<<<<<< HEAD
-                    'model' => $modelConfig->getModel(),
-                    'label' => $modelConfig->getName(),
-=======
                     'model' => $modelEndpointId,
                     'label' => $modelType,
->>>>>>> f436fe18
                     'implementation' => $modelConfig->getImplementation(),
                 ]);
             } catch (Throwable $exception) {
                 $this->logger->warning('ApiModelRegisterWarning', [
                     'key' => $modelEndpointId,
-<<<<<<< HEAD
-                    'model' => $modelConfig->getModel(),
-                    'label' => $modelConfig->getName(),
-=======
                     'model' => $modelEndpointId,
                     'label' => $modelType,
->>>>>>> f436fe18
                     'implementation' => $modelConfig->getImplementation(),
                     'error' => $exception->getMessage(),
                 ]);
@@ -335,74 +298,6 @@
         }
     }
 
-<<<<<<< HEAD
-    protected function loadFlowModels(): void
-    {
-        $query = new MagicFlowAIModelQuery();
-        $query->setEnabled(true);
-        $page = Page::createNoPage();
-        $dataIsolation = FlowDataIsolation::create()->disabled();
-        $list = di(MagicFlowAIModelDomainService::class)->queries($dataIsolation, $query, $page)['list'];
-        foreach ($list as $modelEntity) {
-            try {
-                // 为了兼容历史数据，每个 flow_model_config 同时支持 model 和 model_name 的映射
-                $this->addFlowModelConfig($modelEntity, $modelEntity->getModelName());
-                $this->addFlowModelConfig($modelEntity, $modelEntity->getName());
-                $this->logger->info('FlowModelRegister', [
-                    'model_name' => $modelEntity->getModelName(),
-                    'name' => $modelEntity->getName(),
-                    'label' => $modelEntity->getLabel(),
-                    'implementation' => $modelEntity->getImplementation(),
-                    'display' => $modelEntity->isDisplay(),
-                ]);
-            } catch (Throwable $exception) {
-                $this->logger->warning('FlowModelRegisterWarning', [
-                    'model_name' => $modelEntity->getModelName(),
-                    'name' => $modelEntity->getName(),
-                    'label' => $modelEntity->getLabel(),
-                    'implementation' => $modelEntity->getImplementation(),
-                    'display' => $modelEntity->isDisplay(),
-                    'error' => $exception->getMessage(),
-                ]);
-            }
-        }
-    }
-
-    /**
-     * @param string $key 为了兼容历史数据，每个 flow_model_config 同时支持 model 和 model_name 的映射
-     */
-    private function addFlowModelConfig(MagicFlowAIModelEntity $modelEntity, string $key): void
-    {
-        $name = strtolower($modelEntity->getName());
-        $key = strtolower($key);
-        $this->addModel($name, [
-            'model' => $key,
-            'implementation' => $modelEntity->getImplementation(),
-            'config' => $modelEntity->getActualImplementationConfig(),
-            'model_options' => [
-                'chat' => ! $modelEntity->isSupportEmbedding(),
-                'function_call' => true,
-                'embedding' => $modelEntity->isSupportEmbedding(),
-                'multi_modal' => $modelEntity->isSupportMultiModal(),
-                'vector_size' => $modelEntity->getVectorSize(),
-            ],
-        ]);
-        $this->addAttributes(
-            key: $name,
-            attributes: new OdinModelAttributes(
-                key: $name,
-                name: $name,
-                label: $modelEntity->getLabel(),
-                icon: $modelEntity->getIcon(),
-                tags: $modelEntity->getTags(),
-                createdAt: $modelEntity->getCreatedAt(),
-                owner: 'MagicAI',
-            )
-        );
-    }
-
-=======
->>>>>>> f436fe18
     /**
      * 获取当前组织下指定类型的所有可用模型.
      * @param string $organizationCode 组织代码
@@ -416,9 +311,7 @@
         // 获取已持久化的配置
         $models = $this->getModels($type);
         foreach ($models as $name => $model) {
-            // 统一转换为小写
-            $key = strtolower($name);
-            $list[$key] = new OdinModel(key: $key, model: $model, attributes: $this->attributes[$key]);
+            $list[$name] = new OdinModel(key: $name, model: $model, attributes: $this->attributes[$name]);
         }
         // 加载 admin 配置的所有模型
         $providerConfigs = di(ServiceProviderDomainService::class)->getActiveModelsByOrganizationCode($organizationCode, ServiceProviderCategory::LLM);
@@ -501,11 +394,9 @@
         if (! $serviceProviderCode) {
             return null;
         }
-        // odin 内部统一使用小写，对外展示不变
-        $modelIdKey = strtolower($modelId);
-        $endpointName = strtolower($endpointName);
+
         return new OdinModel(
-            key: $modelIdKey,// 用户侧只返回模型名称，不返回服务商侧的接入点名称
+            key: $modelId,// 用户侧只返回模型名称，不返回服务商侧的接入点名称
             model: $this->createModel($endpointName, [
                 'model' => $endpointName,
                 'implementation' => $serviceProviderCode->getImplementation(),
@@ -519,7 +410,7 @@
                 ],
             ]),
             attributes: new OdinModelAttributes(
-                key: $modelIdKey,
+                key: $modelId,
                 name: $modelId, // 用户侧只返回模型名称，不返回服务商侧的接入点名称
                 label: $providerModelsEntity->getName(),
                 icon: $providerModelsEntity->getIcon(),
@@ -559,8 +450,7 @@
 
         // 获取实际的端点名称，优先使用模型配置中的model字段
         $endpoint = empty($item['model']) ? $model : $item['model'];
-        // 保存/查询时统一转小写
-        $endpoint = strtolower($endpoint);
+
         // 使用ModelFactory创建模型实例
         return ModelFactory::create(
             $implementation,
