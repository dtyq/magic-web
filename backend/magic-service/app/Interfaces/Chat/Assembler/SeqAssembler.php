--- conflicted
+++ resolved
@@ -80,20 +80,12 @@
         string $seqId,
         ?array $thisTimeStreamMessages = null
     ): ?ClientJsonStreamSequenceResponse {
-<<<<<<< HEAD
-        // todo 为了兼容旧版流式消息，需要将 content/reasoning_content/status 字段放到最外层。
-        // todo 等前端上线后，就移除 content/reasoning_content/status 的多余推送
-        $response = (new ClientJsonStreamSequenceResponse())->setTargetSeqId($seqId);
-        $content = $thisTimeStreamMessages['content'] ?? null;
-        $reasoningContent = $thisTimeStreamMessages['reasoning_content'] ?? null;
-=======
         // todo 为了兼容旧版流式消息，需要将 content/reasoning_content/status/llm_response 字段放到最外层。
         // todo 等前端上线后，就移除 content/reasoning_content/status/llm_response 的多余推送
         $response = (new ClientJsonStreamSequenceResponse())->setTargetSeqId($seqId);
         $content = $thisTimeStreamMessages['content'] ?? null;
         $reasoningContent = $thisTimeStreamMessages['reasoning_content'] ?? null;
         $llmResponse = $thisTimeStreamMessages['llm_response'] ?? null;
->>>>>>> a9aa692d
         // 强行删除 $streamOptions 中的stream_app_message_id/stream字段
         unset($thisTimeStreamMessages['stream_options']['stream_app_message_id'], $thisTimeStreamMessages['stream_options']['stream']);
         $streamOptions = $thisTimeStreamMessages['stream_options'] ?? null;
